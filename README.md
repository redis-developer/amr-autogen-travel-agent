--- conflicted
+++ resolved
@@ -29,10 +29,7 @@
 # Clone and install
 git clone <repository-url>
 cd amr-autogen-travel-agent
-<<<<<<< HEAD
 
-=======
->>>>>>> a21d5a1e
 uv sync
 ```
 
@@ -88,7 +85,6 @@
 - `pyproject.toml` - Dependencies
 
 
-
 ---
 
 **Start chatting and watch your travel preferences get smarter! 🧳✈️**